--- conflicted
+++ resolved
@@ -325,14 +325,12 @@
       break;
 
     case UTF8:
-<<<<<<< HEAD
       if (is_extern)
+        // TODO(tjfontaine) should this validate invalid surrogate pairs as
+        // well?
         memcpy(buf, data, len);
       else
-        len = str->WriteUtf8(buf, buflen, chars_written, flags);
-=======
-      len = str->WriteUtf8(buf, buflen, chars_written, WRITE_UTF8_FLAGS);
->>>>>>> 1cb6f1a4
+        len = str->WriteUtf8(buf, buflen, chars_written, WRITE_UTF8_FLAGS);
       break;
 
     case UCS2:
